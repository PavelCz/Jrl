""" This file contains conversion functions between rotation representations, as well as implementations for various
mathematical operations.

A couple notes:
    1. Quaternions are assumed to be in w,x,y,z format
    2. RPY format is a rotation about x, y, z axes in that order
    3. Functions that end with '_np' exclusively accept numpy arrays, those that end with '_pt' exclusively accept torch
        tensors
"""

<<<<<<< HEAD
from typing import Tuple, Callable, Union
import warnings
=======
from typing import Tuple, Callable, Optional
>>>>>>> f197f9a9

import torch
import numpy as np
import roma.mappings

from jkinpylib.config import DEFAULT_TORCH_DTYPE, DEVICE, PT_NP_TYPE

_TORCH_EPS_CPU = torch.tensor(1e-8, dtype=DEFAULT_TORCH_DTYPE, device="cpu")
_TORCH_EPS_CUDA = torch.tensor(1e-8, dtype=DEFAULT_TORCH_DTYPE, device="cuda")


def enforce_pt_np_input(func: Callable):
    """Performs the following checks:
    1. The function recieves either 1 or 2 arguments
    2. Each argument is either a np.ndarray or a torch.Tensor
    3. If there are two arguments, both must be of the same type
    """

    def wrapper(*args, **kwargs):
        are_2_args = len(args) == 2
        assert len(args) == 1 or are_2_args, f"Expected 1 or 2 arguments, got {len(args)}"
        for arg in args:
            assert isinstance(arg, (np.ndarray, torch.Tensor)), f"Expected np.ndarray or torch.Tensor, got {type(arg)}"
        if are_2_args and isinstance(args[0], torch.Tensor):
            assert type(args[0]) is type(
                args[1]
            ), f"Expected both arguments to be of the same type, got {type(args[0])} and {type(args[1])}"
        return func(*args, **kwargs)

    return wrapper


# batch*n
def normalize_vector(v: torch.Tensor, return_mag: bool = False):
    batch = v.shape[0]
    v_mag = torch.sqrt(v.pow(2).sum(1))  # batch

    if v.is_cuda:
        v_mag = torch.max(v_mag, _TORCH_EPS_CUDA)
    else:
        v_mag = torch.max(v_mag, _TORCH_EPS_CPU)
    v_mag = v_mag.view(batch, 1).expand(batch, v.shape[1])
    v = v / v_mag
    if return_mag:
        return v, v_mag[:, 0]
    return v


# ======================================================================================================================
#  Rotation matrix functions
#


@enforce_pt_np_input
def rotation_matrix_to_quaternion(m: PT_NP_TYPE) -> PT_NP_TYPE:
    """Converts a batch of rotation matrices to quaternions

    Args:
        m (PT_NP_TYPE): [batch x 3 x 3] tensor of rotation matrices

    Returns:
        PT_NP_TYPE: [batch x 4] tensor of quaternions
    """
    is_np = False
    if isinstance(m, np.ndarray):
        m = torch.tensor(m, dtype=DEFAULT_TORCH_DTYPE, device=DEVICE)
        is_np = True

    quat = roma.mappings.rotmat_to_unitquat(m)
    quat = quaternion_xyzw_to_wxyz(quat)

    if is_np:
        return quat.cpu().numpy()
    return quat


@enforce_pt_np_input
def geodesic_distance_between_rotation_matrices(m1: torch.Tensor, m2: torch.Tensor):
    """Computes the minimum angular distance between the two rotation matrices. In other terms, what's the minimum
    amount of rotation that must be performed to align the two orientations.

    Args:
        m1 (torch.Tensor): [batch x 3 x 3] tensor of rotation matrices
        m2 (torch.Tensor): [batch x 3 x 3] tensor of rotation matrices

    Returns:
        torch.Tensor: [batch] tensor of angles in radians between 0 and pi
    """
    m = torch.bmm(m1, m2.transpose(1, 2))  # batch*3*3
    cos = (m[:, 0, 0] + m[:, 1, 1] + m[:, 2, 2] - 1) / 2
    # See https://github.com/pytorch/pytorch/issues/8069#issuecomment-700397641
    # Note: Decreasing this value below 1e-7 greates NaN gradients for nearby quaternions.
    epsilon = 1e-7
    theta = torch.acos(torch.clamp(cos, -1 + epsilon, 1 - epsilon))
    return theta


# ======================================================================================================================
# Quaternion conversions
#


@enforce_pt_np_input
def quaternion_xyzw_to_wxyz(quaternion: PT_NP_TYPE) -> PT_NP_TYPE:
    """Convert a batch of quaternions from xyzw to wxyz format

    Args:
        quaternion (PT_NP_TYPE): A [batch x 4] tensor or numpy array of quaternions
    """
    if isinstance(quaternion, np.ndarray):
        return np.concatenate([quaternion[:, 3:4], quaternion[:, 0:3]], axis=1)
    if isinstance(quaternion, torch.Tensor):
        return torch.cat([quaternion[:, 3:4], quaternion[:, 0:3]], dim=1)

    raise ValueError(f"quaternion must be a torch.Tensor or np.ndarray (got {type(quaternion)})")


@enforce_pt_np_input
def quaternion_to_rotation_matrix(quat: torch.Tensor):
    """_summary_

    Args:
        quat (torch.Tensor): [batch x 4] tensor of quaternions

    Returns:
        _type_: _description_
    """
    batch, dim = quat.shape
    assert dim == 4
    absnorm = torch.abs(torch.linalg.norm(quat, dim=1))
    assert torch.all(absnorm - 1 < 1e-5), f"Max deviation from unit quaternion: {torch.max(absnorm - 1)}"

    qw = quat[:, 0]
    qx = quat[:, 1]
    qy = quat[:, 2]
    qz = quat[:, 3]

    # Unit quaternion rotation matrices computatation
    xx = qx * qx
    yy = qy * qy
    zz = qz * qz
    xy = qx * qy
    xz = qx * qz
    yz = qy * qz
    xw = qx * qw
    yw = qy * qw
    zw = qz * qw

    matrix = torch.stack(
        (
            torch.stack((1 - 2 * yy - 2 * zz, 2 * xy - 2 * zw, 2 * xz + 2 * yw), dim=1),
            torch.stack((2 * xy + 2 * zw, 1 - 2 * xx - 2 * zz, 2 * yz - 2 * xw), dim=1),
            torch.stack((2 * xz - 2 * yw, 2 * yz + 2 * xw, 1 - 2 * xx - 2 * yy), dim=1),
        ),
        dim=1,
    )

    return matrix


@enforce_pt_np_input
def quaternion_to_rpy(q: PT_NP_TYPE) -> PT_NP_TYPE:
    """Convert a batch of quaternions to roll-pitch-yaw angles"""
    assert len(q.shape) == 2
    assert q.shape[1] == 4

    n = q.shape[0]
    q0 = q[:, 0]
    q1 = q[:, 1]
    q2 = q[:, 2]
    q3 = q[:, 3]

    if isinstance(q, np.ndarray):
        rpy = np.zeros((n, 3))
        p = np.arcsin(2 * (q0 * q2 - q3 * q1))
        atan2 = np.arctan2
    elif isinstance(q, torch.Tensor):
        rpy = torch.zeros((n, 3), device=q.device, dtype=DEFAULT_TORCH_DTYPE)
        p = torch.arcsin(2 * (q0 * q2 - q3 * q1))
        atan2 = torch.arctan2
    else:
        raise ValueError(f"q must be a numpy array or a torch tensor (got {type(q)})")

    # handle singularity
    rpy[:, 0] = atan2(2 * (q0 * q1 + q2 * q3), 1 - 2 * (q1**2 + q2**2))
    rpy[:, 1] = p
    rpy[:, 2] = atan2(2 * (q0 * q3 + q1 * q2), 1 - 2 * (q2**2 + q3**2))
    return rpy


@enforce_pt_np_input
def quaternion_conjugate(qs: PT_NP_TYPE) -> PT_NP_TYPE:
    """TODO: document"""
    assert len(qs.shape) == 2
    assert qs.shape[1] == 4

    if isinstance(qs, np.ndarray):
        q_conj = np.zeros(qs.shape)
    elif isinstance(qs, torch.Tensor):
        q_conj = torch.zeros(qs.shape, device=qs.device, dtype=DEFAULT_TORCH_DTYPE)
    else:
        raise ValueError(f"qs must be a numpy array or a torch tensor (got {type(qs)})")

    q_conj[:, 0] = qs[:, 0]
    q_conj[:, 1] = -qs[:, 1]
    q_conj[:, 2] = -qs[:, 2]
    q_conj[:, 3] = -qs[:, 3]
    return q_conj


@enforce_pt_np_input
def quatconj(q: PT_NP_TYPE) -> PT_NP_TYPE:
    """
    Given rows of quaternions q, compute quaternion conjugate

    Author: dmillard
    """
    if isinstance(q, torch.Tensor):
        stacker = torch.vstack
    if isinstance(q, np.ndarray):
        stacker = np.vstack

    w, x, y, z = tuple(q[:, i] for i in range(4))
    return stacker((w, -x, -y, -z)).T


@enforce_pt_np_input
def quaternion_norm(qs: PT_NP_TYPE) -> PT_NP_TYPE:
    """TODO: document"""
    assert len(qs.shape) == 2
    assert qs.shape[1] == 4
    if isinstance(qs, np.ndarray):
        return np.linalg.norm(qs, axis=1)
    if isinstance(qs, torch.Tensor):
        return torch.norm(qs, dim=1)
    raise ValueError(f"qs must be a numpy array or a torch tensor (got {type(qs)})")


@enforce_pt_np_input
def quaternion_inverse(qs: PT_NP_TYPE) -> PT_NP_TYPE:
    """Per "CS184: Using Quaternions to Represent Rotation": The inverse of a unit quaternion is its conjugate, q-1=q'
    (https://personal.utdallas.edu/~sxb027100/dock/quaternion.html#)

    Check that the quaternion is a unit quaternion, then return its conjugate
    """
    assert len(qs.shape) == 2
    assert qs.shape[1] == 4

    # Check that the quaternions are valid
    norms = quaternion_norm(qs)
    if max(norms) > 1.01 or min(norms) < 0.99:
        raise RuntimeError("quaternion is not a unit quaternion")

    return quaternion_conjugate(qs)


@enforce_pt_np_input
def quaternion_product(qs_1: PT_NP_TYPE, qs_2: PT_NP_TYPE) -> PT_NP_TYPE:
    """TODO: document"""
    assert (len(qs_1.shape) == 2) and (len(qs_2.shape) == 2)
    assert (qs_1.shape[1] == 4) and (qs_2.shape[1] == 4)

    w1 = qs_1[:, 0]
    x1 = qs_1[:, 1]
    y1 = qs_1[:, 2]
    z1 = qs_1[:, 3]
    w2 = qs_2[:, 0]
    x2 = qs_2[:, 1]
    y2 = qs_2[:, 2]
    z2 = qs_2[:, 3]

    if isinstance(qs_1, np.ndarray):
        q = np.zeros(qs_1.shape)
    elif isinstance(qs_1, torch.Tensor):
        q = torch.zeros(qs_1.shape, device=qs_1.device, dtype=DEFAULT_TORCH_DTYPE)
    else:
        raise ValueError(f"qs_1 must be a numpy array or a torch tensor (got {type(qs_1)})")

    q[:, 0] = w1 * w2 - x1 * x2 - y1 * y2 - z1 * z2
    q[:, 1] = w1 * x2 + x1 * w2 + y1 * z2 - z1 * y2
    q[:, 2] = w1 * y2 - x1 * z2 + y1 * w2 + z1 * x2
    q[:, 3] = w1 * z2 + x1 * y2 - y1 * x2 + z1 * w2
    return q


@enforce_pt_np_input
def quatmul(q1: PT_NP_TYPE, q2: PT_NP_TYPE) -> PT_NP_TYPE:
    """
    Given rows of quaternions q1 and q2, compute the Hamilton product q1 * q2
    """
    assert q1.shape[1] == 4, f"q1.shape[1] is {q1.shape[1]}, should be 4"
    assert q1.shape == q2.shape
    if isinstance(q1, torch.Tensor) and isinstance(q2, torch.Tensor):
        stacker = torch.vstack
    if isinstance(q1, np.ndarray) and isinstance(q2, np.ndarray):
        stacker = np.vstack

    w1, x1, y1, z1 = tuple(q1[:, i] for i in range(4))
    w2, x2, y2, z2 = tuple(q2[:, i] for i in range(4))

    return stacker(
        (
            w1 * w2 - x1 * x2 - y1 * y2 - z1 * z2,
            w1 * x2 + x1 * w2 + y1 * z2 - z1 * y2,
            w1 * y2 - x1 * z2 + y1 * w2 + z1 * x2,
            w1 * z2 + x1 * y2 - y1 * x2 + z1 * w2,
        )
    ).T


def axisangle_to_quat(axis: PT_NP_TYPE, angle: PT_NP_TYPE) -> PT_NP_TYPE:
    """
    Given rows of axis and angle, compute rows of quaternions.
    """
    assert axis.shape[1] == 3
    assert angle.shape[1] == 1
    assert axis.shape[0] == angle.shape[0]

    if isinstance(axis, torch.Tensor) and isinstance(angle, torch.Tensor):
        sin, cos, stacker = torch.sin, torch.cos, torch.hstack
    if isinstance(axis, np.ndarray) and isinstance(angle, np.ndarray):
        sin, cos, stacker = np.sin, np.cos, np.hstack

    return stacker((cos(angle / 2), sin(angle / 2) * normalize_vector(axis)))


# TODO: Benchmark speed when running this with numpy. Does it matter if its slow?


@enforce_pt_np_input
def geodesic_distance_between_quaternions(
    q1: PT_NP_TYPE, q2: PT_NP_TYPE, acos_epsilon: Optional[float] = None
) -> PT_NP_TYPE:
    """
    Given rows of quaternions q1 and q2, compute the geodesic distance between each
    """
    assert q1.shape[1] == 4, f"q1.shape[1] is {q1.shape[1]}, should be 4"
    assert len(q1.shape) == 2
    assert q1.shape == q2.shape
    # Note: Decreasing this value to 1e-8 greates NaN gradients for nearby quaternions.
    acos_clamp_epsilon = 1e-7
    if acos_epsilon is not None:
        acos_clamp_epsilon = acos_epsilon

    if isinstance(q1, np.ndarray):
        dot = np.clip(np.sum(q1 * q2, axis=1), -1, 1)
        # Note: Updated by @jstmn on Feb24 2023
        distance = 2 * np.arccos(np.clip(dot, -1 + acos_clamp_epsilon, 1 - acos_clamp_epsilon))
        # distance = 2 * np.arccos(dot)
        distance = np.abs(np.remainder(distance + np.pi, 2 * np.pi) - np.pi)
        assert distance.size == q1.shape[0], (
            f"Error, {distance.size} distance values calculated (np)- should be {q1.shape[0]} (distance.shape ="
            f" {distance.shape})"
        )
        return distance

    if isinstance(q1, torch.Tensor):
        dot = torch.clip(torch.sum(q1 * q2, dim=1), -1, 1)
        # Note: Updated by @jstmn on Feb24 2023
        distance = 2 * torch.acos(torch.clamp(dot, -1 + acos_clamp_epsilon, 1 - acos_clamp_epsilon))
        # distance = 2 * torch.acos(dot)
        distance = torch.abs(torch.remainder(distance + torch.pi, 2 * torch.pi) - torch.pi)
        assert distance.numel() == q1.shape[0], (
            f"Error, {distance.numel()} distance values calculated - should be {q1.shape[0]} (distance.shape ="
            f" {distance.shape})"
        )
        return distance


# ======================================================================================================================
# angle-axis conversions
#

# TODO: Consider reimplmenting


@enforce_pt_np_input
def angle_axis_to_rotation_matrix(angle_axis: torch.Tensor) -> torch.Tensor:
    """Convert 3d vector of axis-angle rotation to 3x3 rotation matrix

    Args:
        angle_axis (torch.Tensor): [N x 3] tensor of 3d vector of axis-angle rotations.

    Returns:
        torch.Tensor: [N x 3 x 3] tensor of 3x3 rotation matrices.
    """

    if not isinstance(angle_axis, torch.Tensor):
        raise TypeError(f"Input type is not a torch.Tensor. Got {type(angle_axis)}")

    if not angle_axis.shape[-1] == 3:
        raise ValueError(f"Input size must be a (*, 3) tensor. Got {angle_axis.shape}")

    def _compute_rotation_matrix(angle_axis, theta2, eps=1e-6):
        """A simple fix is to add the already previously defined eps to theta2 instead of to theta. Although that could
        result in theta being very small compared to eps, so I've included theta2+eps and theta+eps.
        """

        # We want to be careful to only evaluate the square root if the
        # norm of the angle_axis vector is greater than zero. Otherwise
        # we get a division by zero.
        k_one = 1.0

        # With eps. fix
        theta = torch.sqrt(theta2 + eps)
        wxyz = angle_axis / (theta + eps)

        # Original code
        # theta = torch.sqrt(theta2)
        # wxyz = angle_axis / (theta + eps)

        wx, wy, wz = torch.chunk(wxyz, 3, dim=1)
        cos_theta = torch.cos(theta)
        sin_theta = torch.sin(theta)

        r00 = cos_theta + wx * wx * (k_one - cos_theta)
        r10 = wz * sin_theta + wx * wy * (k_one - cos_theta)
        r20 = -wy * sin_theta + wx * wz * (k_one - cos_theta)
        r01 = wx * wy * (k_one - cos_theta) - wz * sin_theta
        r11 = cos_theta + wy * wy * (k_one - cos_theta)
        r21 = wx * sin_theta + wy * wz * (k_one - cos_theta)
        r02 = wy * sin_theta + wx * wz * (k_one - cos_theta)
        r12 = -wx * sin_theta + wy * wz * (k_one - cos_theta)
        r22 = cos_theta + wz * wz * (k_one - cos_theta)
        rotation_matrix = torch.cat([r00, r01, r02, r10, r11, r12, r20, r21, r22], dim=1)
        return rotation_matrix.view(-1, 3, 3)

    def _compute_rotation_matrix_taylor(angle_axis):
        rx, ry, rz = torch.chunk(angle_axis, 3, dim=1)
        k_one = torch.ones_like(rx)
        rotation_matrix = torch.cat([k_one, -rz, ry, rz, k_one, -rx, -ry, rx, k_one], dim=1)
        return rotation_matrix.view(-1, 3, 3)

    # stolen from ceres/rotation.h
    _angle_axis = torch.unsqueeze(angle_axis, dim=1)
    theta2 = torch.matmul(_angle_axis, _angle_axis.transpose(1, 2))
    theta2 = torch.squeeze(theta2, dim=1)

    # compute rotation matrices
    rotation_matrix_normal = _compute_rotation_matrix(angle_axis, theta2)
    rotation_matrix_taylor = _compute_rotation_matrix_taylor(angle_axis)

    # create mask to handle both cases
    eps = 1e-6
    mask = (theta2 > eps).view(-1, 1, 1).to(theta2.device)
    mask_pos = (mask).type_as(theta2)
    mask_neg = (mask == False).type_as(theta2)  # noqa

    # create output pose matrix
    batch_size = angle_axis.shape[0]
    rotation_matrix = torch.eye(3).to(angle_axis.device).type_as(angle_axis)
    rotation_matrix = rotation_matrix.view(1, 3, 3).repeat(batch_size, 1, 1)
    # fill output matrix with masked values
    rotation_matrix[..., :3, :3] = mask_pos * rotation_matrix_normal + mask_neg * rotation_matrix_taylor
    return rotation_matrix  # Nx4x4


# ======================================================================================================================
#  euler/rpy conversions
#


def rpy_tuple_to_rotation_matrix(
    rpy: Tuple[float, float, float], device: torch.device = torch.device("cpu")
) -> torch.Tensor:
    """Convert a single rpy tuple to a single rotation matrix.

    Args:
        rpy (Tuple[float, float, float]): An orientation descibed by a tuple of roll, pitch, yaw.
        device (torch.device, optional): The device the returned tensor should live on. Defaults to torch.device("cpu").

    Returns:
        torch.Tensor: [3 x 3] rotation matrix
    """
    rpy = np.array(rpy)
    sr, sp, sy = np.sin(rpy)
    cr, cp, cy = np.cos(rpy)

    Rx = torch.eye(3, dtype=DEFAULT_TORCH_DTYPE, device=device)
    Rx[1, 1] = cr  # TODO: wtf, why is this not using torch.cos?
    Rx[1, 2] = -sr
    Rx[2, 1] = sr
    Rx[2, 2] = cr

    Ry = torch.eye(3, dtype=DEFAULT_TORCH_DTYPE, device=device)
    Ry[0, 0] = cp
    Ry[0, 2] = sp
    Ry[2, 0] = -sp
    Ry[2, 2] = cp

    Rz = torch.eye(3, dtype=DEFAULT_TORCH_DTYPE, device=device)
    Rz[0, 0] = cy
    Rz[0, 1] = -sy
    Rz[1, 0] = sy
    Rz[1, 1] = cy

    R = Rz @ Ry @ Rx
    return R


def rpy_to_quat(rpy: Union[Tuple[float, float, float], torch.Tensor, np.ndarray], device: torch.device) -> torch.Tensor:
    """Convert RPY tuple (XYZ intrinsic) to a unit quaternion."""
    rpy = np.array(rpy)
    sr, sp, sy = np.sin(rpy / 2)
    cr, cp, cy = np.cos(rpy / 2)
    quat = torch.tensor(
        (
            +cr * cp * cy + sr * sp * sy,
            -cr * sp * sy + sr * cp * cy,
            +cr * sp * cy + sr * cp * sy,
            +cr * cp * sy - sr * sp * cy,
        ),
        dtype=DEFAULT_TORCH_DTYPE,
        device=device,
    )
    return quat / torch.linalg.norm(quat)


def quatvecrot(quat: torch.Tensor, vec: torch.Tensor):
    assert quat.shape[1] == 4
    assert vec.shape[1] == 3
    assert quat.shape[0] == vec.shape[0]
    purevec = torch.hstack((torch.zeros((vec.shape[0], 1), dtype=vec.dtype, device=vec.device), vec))
    return quatmul(quatmul(quat, purevec), quatconj(quat))[:, 1:]


# ======================================================================================================================
#  Axis angle conversions
#


def poseposemul(a_T_b: torch.Tensor, b_T_c: torch.Tensor):
    # qw, qx, qy, qz, x, y, z
    assert a_T_b.shape[1] == 7
    assert b_T_c.shape[1] == 7
    assert a_T_b.shape[0] == b_T_c.shape[0]
    a_t_b, a_R_b = a_T_b[:, :3], a_T_b[:, 3:]
    b_t_c, b_R_c = b_T_c[:, :3], b_T_c[:, 3:]

    a_R_c = quatmul(a_R_b, b_R_c)
    a_t_c = quatvecrot(a_R_b, b_t_c) + a_t_b

    return torch.hstack((a_t_c, a_R_c))


def single_axis_angle_to_rotation_matrix(
    axis: Tuple[float, float, float], ang: torch.Tensor, out_device: str
) -> torch.Tensor:
    """Convert a single axis vector, to a batch of rotation matrices. The axis vector is not batched, but the 'ang' is.
    axis: (3,) vector
    ang:  (batch_sz, 1) matrix

    Args:
        axis (Tuple[float, float, float]): The axis of rotation
        ang (torch.Tensor): [ batch x 1 ] tensor of rotation amounts
        device (str): The device the output tensor should live on

    Returns:
        torch.Tensor: [ batch x 3 x 3 ] batch of rotation matrices
    """
    angleaxis = torch.tensor(axis, device=out_device).unsqueeze(0).repeat(ang.shape[0], 1)
    ang = ang.view(-1, 1)
    angleaxis = angleaxis * ang
    R = angle_axis_to_rotation_matrix(angleaxis)
    return R<|MERGE_RESOLUTION|>--- conflicted
+++ resolved
@@ -8,12 +8,8 @@
         tensors
 """
 
-<<<<<<< HEAD
-from typing import Tuple, Callable, Union
+from typing import Tuple, Callable, Optional, Union
 import warnings
-=======
-from typing import Tuple, Callable, Optional
->>>>>>> f197f9a9
 
 import torch
 import numpy as np
